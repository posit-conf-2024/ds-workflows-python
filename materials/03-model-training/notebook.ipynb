--- conflicted
+++ resolved
@@ -18,20 +18,15 @@
    "cell_type": "markdown",
    "metadata": {},
    "source": [
-<<<<<<< HEAD
     "# Model Training\n",
     "\n",
     "In this exercise we will perform feature engineering on our training set then train a model, deploy it and write a [model card](https://doi.org/10.1145/3287560.3287596) to provide reporting on the model."
-=======
-    "# Model Training"
->>>>>>> dcecb6a0
-   ]
-  },
-  {
-   "cell_type": "markdown",
-   "metadata": {},
-   "source": [
-<<<<<<< HEAD
+   ]
+  },
+  {
+   "cell_type": "markdown",
+   "metadata": {},
+   "source": [
     "## Task 0 - Setup\n",
     "\n",
     "These are just some preliminary steps for getting started with this section.\n",
@@ -42,9 +37,6 @@
     "- Get the username for content deployed to Posit Connect\n",
     "\n",
     "### 🧑‍💻 Code"
-=======
-    "## Task 0 - Setup"
->>>>>>> dcecb6a0
    ]
   },
   {
@@ -80,11 +72,8 @@
    "metadata": {},
    "source": [
     "## Task 1 - Reading the data\n",
-<<<<<<< HEAD
     "\n",
     "First we will read in the data prepared in [02-data-exploration-and-validation](../02-data-exploration-and-validation/notebook.ipynb) and take a quick look at it prepare for modeling.\n",
-=======
->>>>>>> dcecb6a0
     "\n",
     "### 🔄 Task\n",
     "\n",
@@ -178,16 +167,11 @@
     "    (pl.col(\"ActualDepart\") - pl.col(\"ScheduledDepart\"))\n",
     "    .dt.total_seconds()\n",
     "    .alias(\"Delay\"),\n",
-<<<<<<< HEAD
-=======
-    "    # pl.col(\"Date\").dt.month().alias(\"Month\"),\n",
->>>>>>> dcecb6a0
     "    pl.col(\"Date\").dt.weekday().alias(\"Weekday\"),\n",
     "    pl.col(\"Date\").dt.hour().alias(\"Hour\"),\n",
     ").drop(\"EstArrival\")\n",
     "\n",
     "trips_combined.head(3)"
-<<<<<<< HEAD
    ]
   },
   {
@@ -195,8 +179,6 @@
    "metadata": {},
    "source": [
     "Taking a look at `Delay` shows it is very skewed with a lot of values near zero and some even less than zero."
-=======
->>>>>>> dcecb6a0
    ]
   },
   {
@@ -206,7 +188,6 @@
    "outputs": [],
    "source": [
     "trips_combined.plot.hist(\"Delay\", bin_range=(-1800, 7200), bins=30)"
-<<<<<<< HEAD
    ]
   },
   {
@@ -214,8 +195,6 @@
    "metadata": {},
    "source": [
     "Since we're not interested in negative values here, we'll clip the values below zero. We can then log them, turning into it a nicer, more \"normal\" distribution. "
-=======
->>>>>>> dcecb6a0
    ]
   },
   {
@@ -233,7 +212,6 @@
     ")\n",
     "\n",
     "trips_combined.plot.hist(\"LogDelay\")"
-<<<<<<< HEAD
    ]
   },
   {
@@ -241,8 +219,6 @@
    "metadata": {},
    "source": [
     "Now we prepare the data describing the individual vessels by only keeping the columns we're interested in and extracting the year from `YearBuilt` and `YearRebuilt`."
-=======
->>>>>>> dcecb6a0
    ]
   },
   {
@@ -268,7 +244,6 @@
     ")\n",
     "\n",
     "vessel_info.head(3)"
-<<<<<<< HEAD
    ]
   },
   {
@@ -289,25 +264,13 @@
     ")\n",
     "\n",
     "trips_combined.head(3)"
-=======
->>>>>>> dcecb6a0
-   ]
-  },
-  {
-   "cell_type": "code",
-   "execution_count": null,
-   "metadata": {},
-   "outputs": [],
-   "source": [
-<<<<<<< HEAD
+   ]
+  },
+  {
+   "cell_type": "markdown",
+   "metadata": {},
+   "source": [
     "Joining in the weather data is a little harder since the weather data has a temporal resolution of one-hour whereas the trips can leave at any arbitrary time, making a naive join on timestamps not work. Here, we round the the departure time of the trips to the nearest hour and then join on the weather data."
-=======
-    "trips_combined = trips_combined.join(\n",
-    "    vessel_info, left_on=\"Vessel\", right_on=\"VesselName\", how=\"left\", coalesce=True\n",
-    ")\n",
-    "\n",
-    "trips_combined.head(3)"
->>>>>>> dcecb6a0
    ]
   },
   {
@@ -353,12 +316,9 @@
    ]
   },
   {
-   "cell_type": "code",
-   "execution_count": null,
-   "metadata": {},
-   "outputs": [],
-   "source": [
-<<<<<<< HEAD
+   "cell_type": "markdown",
+   "metadata": {},
+   "source": [
     "Let's take a look at how many `null`s there are in the data."
    ]
   },
@@ -388,26 +348,14 @@
     "\n",
     "trips_combined = trips_combined.drop_nulls(subset=cs.exclude(\"YearRebuilt\"))\n",
     "\n",
-=======
->>>>>>> dcecb6a0
     "trips_combined.null_count()"
    ]
   },
   {
-   "cell_type": "code",
-   "execution_count": null,
-   "metadata": {},
-   "outputs": [],
-   "source": [
-<<<<<<< HEAD
+   "cell_type": "markdown",
+   "metadata": {},
+   "source": [
     "Now we enumerate all our numerical and categorical features. This will be needed later in setting up preprocessing for our model. For the categorical features we take a count of how often each category occurs to make sure our model isn't dependant on categories that are uncommon in the data."
-=======
-    "import polars.selectors as cs\n",
-    "\n",
-    "trips_combined = trips_combined.drop_nulls(subset=cs.exclude(\"YearRebuilt\"))\n",
-    "\n",
-    "trips_combined.null_count()"
->>>>>>> dcecb6a0
    ]
   },
   {
@@ -437,10 +385,6 @@
     "\n",
     "categorical_features = [\n",
     "    \"Vessel\",\n",
-<<<<<<< HEAD
-=======
-    "    # \"Month\",\n",
->>>>>>> dcecb6a0
     "    \"Weekday\",\n",
     "    \"Hour\",\n",
     "    \"Departing\",\n",
@@ -459,7 +403,6 @@
    ]
   },
   {
-<<<<<<< HEAD
    "cell_type": "markdown",
    "metadata": {},
    "source": [
@@ -467,15 +410,12 @@
    ]
   },
   {
-=======
->>>>>>> dcecb6a0
    "cell_type": "code",
    "execution_count": null,
    "metadata": {},
    "outputs": [],
    "source": [
     "low_count_weather_codes = set(\n",
-<<<<<<< HEAD
     "    [\n",
     "        *trips_combined.group_by(\"departing_weather_code\")\n",
     "        .agg(pl.len())\n",
@@ -578,52 +518,14 @@
     "        (\"numeric_features\", \"passthrough\", numeric_features),\n",
     "        # this one-hot encodes the variables\n",
     "        (\"categorical_features\", OneHotEncoder(), categorical_features),\n",
-=======
-    "    [\n",
-    "        *trips_combined.group_by(\"departing_weather_code\")\n",
-    "        .agg(pl.len())\n",
-    "        .sort(\"len\")\n",
-    "        .filter(pl.col(\"len\") < 300)[\"departing_weather_code\"]\n",
-    "        .to_list(),\n",
-    "        *trips_combined.group_by(\"arriving_weather_code\")\n",
-    "        .agg(pl.len())\n",
-    "        .sort(\"len\")\n",
-    "        .filter(pl.col(\"len\") < 300)[\"arriving_weather_code\"]\n",
-    "        .to_list(),\n",
->>>>>>> dcecb6a0
     "    ]\n",
-    ")\n",
-    "\n",
-    "low_count_weather_codes"
-   ]
-  },
-  {
-   "cell_type": "code",
-   "execution_count": null,
-   "metadata": {},
-   "outputs": [],
-   "source": [
-    "def recode_weather_codes(code):\n",
-    "    return \"other\" if code in low_count_weather_codes else str(code)\n",
-    "\n",
-    "\n",
-    "trips_combined = trips_combined.with_columns(\n",
-    "    pl.col(\"departing_weather_code\").map_elements(\n",
-    "        recode_weather_codes, return_dtype=pl.String\n",
-    "    ),\n",
-    "    pl.col(\"arriving_weather_code\").map_elements(\n",
-    "        recode_weather_codes, return_dtype=pl.String\n",
-    "    ),\n",
     ")"
    ]
   },
   {
-   "cell_type": "code",
-   "execution_count": null,
-   "metadata": {},
-   "outputs": [],
-   "source": [
-<<<<<<< HEAD
+   "cell_type": "markdown",
+   "metadata": {},
+   "source": [
     "We next define our actual model, a [gradient boosted machine](https://scikit-learn.org/stable/modules/ensemble.html#histogram-based-gradient-boosting) akin to [LightGBM](https://github.com/Microsoft/LightGBM)."
    ]
   },
@@ -643,20 +545,14 @@
    "metadata": {},
    "source": [
     "Our model requires non-sparse data, so a custom transformer is defined to take a sparse dataset and turn it into a dense one. See [toarray](https://docs.scipy.org/doc/scipy/reference/generated/scipy.sparse.csr_matrix.toarray.html#scipy.sparse.csr_matrix.toarray)."
-=======
-    "trips_combined = trips_combined.select(\n",
-    "    cs.exclude(\"ScheduledDepart\", \"ActualDepart\")\n",
-    ").with_columns(pl.col(\"Date\").dt.date())"
->>>>>>> dcecb6a0
-   ]
-  },
-  {
-   "cell_type": "code",
-   "execution_count": null,
-   "metadata": {},
-   "outputs": [],
-   "source": [
-<<<<<<< HEAD
+   ]
+  },
+  {
+   "cell_type": "code",
+   "execution_count": null,
+   "metadata": {},
+   "outputs": [],
+   "source": [
     "from sklearn.base import TransformerMixin, BaseEstimator\n",
     "\n",
     "class DenseTransformer(TransformerMixin, BaseEstimator):\n",
@@ -665,102 +561,13 @@
     "\n",
     "    def transform(self, X, y=None, **params):\n",
     "        return X.toarray()"
-=======
-    "trips_combined"
->>>>>>> dcecb6a0
-   ]
-  },
-  {
-   "cell_type": "markdown",
-   "metadata": {},
-   "source": [
-<<<<<<< HEAD
+   ]
+  },
+  {
+   "cell_type": "markdown",
+   "metadata": {},
+   "source": [
     "Now the transformers and model are combined into a single pipeline."
-=======
-    "## Task 3 - Model Training\n",
-    "\n",
-    "### 🔄 Task\n",
-    "\n",
-    "Define a `scikit-learn` pipeline that\n",
-    "\n",
-    "- Transform the data for the model to ingest\n",
-    "- Trains a gradient boosted machine model to predict the logged departure delay\n",
-    "\n",
-    "### 🧑‍💻 Code"
->>>>>>> dcecb6a0
-   ]
-  },
-  {
-   "cell_type": "code",
-   "execution_count": null,
-   "metadata": {},
-   "outputs": [],
-   "source": [
-    "from sklearn.compose import ColumnTransformer\n",
-    "from sklearn.preprocessing import OneHotEncoder\n",
-    "\n",
-<<<<<<< HEAD
-    "model = Pipeline(\n",
-    "    [\n",
-    "        (\"column-transformer\", column_transformer),\n",
-    "        (\"densify\", DenseTransformer()),\n",
-    "        (\"regressor\", regressor),\n",
-=======
-    "column_transformer = ColumnTransformer(\n",
-    "    [\n",
-    "        # this just passes the variables through as-is\n",
-    "        (\"numeric_features\", \"passthrough\", numeric_features),\n",
-    "        # this one-hot encodes the variables\n",
-    "        (\"categorical_features\", OneHotEncoder(), categorical_features),\n",
->>>>>>> dcecb6a0
-    "    ]\n",
-    ")"
-   ]
-  },
-  {
-   "cell_type": "code",
-   "execution_count": null,
-   "metadata": {},
-   "outputs": [],
-   "source": [
-<<<<<<< HEAD
-    "We set aside more recent for [model monitoring](../04-model-monitoring/monitoring_dashboard.qmd)."
-=======
-    "from sklearn.ensemble import HistGradientBoostingRegressor\n",
-    "\n",
-    "regressor = HistGradientBoostingRegressor(verbose=2, random_state=2)"
->>>>>>> dcecb6a0
-   ]
-  },
-  {
-   "cell_type": "code",
-   "execution_count": null,
-   "metadata": {},
-   "outputs": [],
-   "source": [
-    "from sklearn.base import TransformerMixin, BaseEstimator\n",
-    "\n",
-<<<<<<< HEAD
-    "train_test_data = trips_combined.filter(\n",
-    "    pl.col(\"Date\") < (datetime.date.today() - datetime.timedelta(weeks=4))\n",
-    ")\n",
-    "\n",
-    "monitoring_data = trips_combined.filter(\n",
-    "    pl.col(\"Date\") >= (datetime.date.today() - datetime.timedelta(weeks=4))\n",
-    ")\n",
-    "\n",
-    "monitoring_data.write_database(\n",
-    "    table_name=f\"{username}_monitoring_data\",\n",
-    "    connection=db_uri,\n",
-    "    engine=\"adbc\",\n",
-    "    if_table_exists=\"replace\",\n",
-=======
-    "class DenseTransformer(TransformerMixin, BaseEstimator):\n",
-    "    def fit(self, X, y=None, **params):\n",
-    "        return self\n",
-    "\n",
-    "    def transform(self, X, y=None, **params):\n",
-    "        return X.toarray()"
    ]
   },
   {
@@ -781,6 +588,13 @@
    ]
   },
   {
+   "cell_type": "markdown",
+   "metadata": {},
+   "source": [
+    "We set aside more recent for [model monitoring](../04-model-monitoring/monitoring_dashboard.qmd)."
+   ]
+  },
+  {
    "cell_type": "code",
    "execution_count": null,
    "metadata": {},
@@ -789,24 +603,13 @@
     "import datetime\n",
     "\n",
     "train_test_data = trips_combined.filter(\n",
-    "    pl.col(\"Date\") < (datetime.date.today() - datetime.timedelta(weeks=2))\n",
+    "    pl.col(\"Date\") < (datetime.date.today() - datetime.timedelta(weeks=4))\n",
     ")\n",
     "\n",
     "monitoring_data = trips_combined.filter(\n",
-    "    pl.col(\"Date\") >= (datetime.date.today() - datetime.timedelta(weeks=2))\n",
->>>>>>> dcecb6a0
-    ")"
-   ]
-  },
-  {
-   "cell_type": "code",
-   "execution_count": null,
-   "metadata": {},
-   "outputs": [],
-   "source": [
-<<<<<<< HEAD
-    "Now the remaining data is split into a training set and testing set for evaluating the model."
-=======
+    "    pl.col(\"Date\") >= (datetime.date.today() - datetime.timedelta(weeks=4))\n",
+    ")\n",
+    "\n",
     "monitoring_data.write_database(\n",
     "    table_name=f\"{username}_monitoring_data\",\n",
     "    connection=db_uri,\n",
@@ -821,16 +624,7 @@
    "metadata": {},
    "outputs": [],
    "source": [
-    "from sklearn.model_selection import train_test_split\n",
-    "\n",
-    "X = train_test_data.drop(\"LogDelay\", \"Date\")\n",
-    "y = train_test_data[\"LogDelay\"]\n",
-    "\n",
-    "X_train, X_test, y_train, y_test = train_test_split(X, y, test_size=0.2, random_state=2)\n",
-    "\n",
-    "print(f\"Number of rows of training data: {X_train.shape[0]}\")\n",
-    "print(f\"Number of rows testing data:  {X_test.shape[0]}\")"
->>>>>>> dcecb6a0
+    "Now the remaining data is split into a training set and testing set for evaluating the model."
    ]
   },
   {
@@ -863,23 +657,17 @@
    "metadata": {},
    "outputs": [],
    "source": [
-<<<<<<< HEAD
     "Finally, our model is trained. This also trains the encodings for our one-hot encoder."
-=======
+   ]
+  },
+  {
+   "cell_type": "code",
+   "execution_count": null,
+   "metadata": {},
+   "outputs": [],
+   "source": [
     "%%time\n",
     "model.fit(X_train.to_pandas(), y_train)"
->>>>>>> dcecb6a0
-   ]
-  },
-  {
-   "cell_type": "code",
-   "execution_count": null,
-   "metadata": {},
-   "outputs": [],
-   "source": [
-<<<<<<< HEAD
-    "%%time\n",
-    "model.fit(X_train.to_pandas(), y_train)"
    ]
   },
   {
@@ -895,8 +683,6 @@
    "metadata": {},
    "outputs": [],
    "source": [
-=======
->>>>>>> dcecb6a0
     "model.score(X_test, y_test)"
    ]
   },
@@ -967,7 +753,6 @@
    "metadata": {},
    "outputs": [],
    "source": [
-<<<<<<< HEAD
     "import shutil\n",
     "\n",
     "Path(\"api\").mkdir(parents=True, exist_ok=True)\n",
@@ -986,26 +771,6 @@
     "api_guid = os.getenv(\"API_GUID\")\n",
     "if api_guid is None:\n",
     "    !rsconnect deploy fastapi --entrypoint app:api --title \"{username}/ferry_delay_vetiver\" api/\n",
-=======
-    "Path(\"api\").mkdir(parents=True, exist_ok=True)\n",
-    "\n",
-    "# vetiver.write_app(model_board, f\"{username}/ferry_delay\", file=\"api/app.py\")"
-   ]
-  },
-  {
-   "cell_type": "code",
-   "execution_count": null,
-   "metadata": {},
-   "outputs": [],
-   "source": [
-    "%%time\n",
-    "\n",
-    "!cp requirements.txt api/requirements.txt\n",
-    "\n",
-    "api_guid = os.getenv(\"API_GUID\")\n",
-    "if api_guid is None:\n",
-    "    !rsconnect deploy fastapi --new --entrypoint app:api --title \"{username}/ferry_delay_vetiver\" api/\n",
->>>>>>> dcecb6a0
     "else:\n",
     "    !rsconnect deploy fastapi --app-id \"{api_guid}\" --entrypoint app:api --title \"{username}/ferry_delay_vetiver\" api/"
    ]
